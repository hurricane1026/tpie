--- conflicted
+++ resolved
@@ -172,12 +172,7 @@
 };
 
 int main(int argc, char **argv) {
-<<<<<<< HEAD
 	tpie_initer _;
-
-=======
-	tpie_init();
->>>>>>> 21120c61
 	if(argc != 2) return 1;
 	std::string test(argv[1]);
 	if (test == "chaining")
