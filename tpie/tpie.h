// -*- mode: c++; tab-width: 4; indent-tabs-mode: t; eval: (progn (c-set-style "stroustrup") (c-set-offset 'innamespace 0)); -*-
// vi:set ts=4 sts=4 sw=4 noet :
// Copyright 2011, The TPIE development team
// 
// This file is part of TPIE.
// 
// TPIE is free software: you can redistribute it and/or modify it under
// the terms of the GNU Lesser General Public License as published by the
// Free Software Foundation, either version 3 of the License, or (at your
// option) any later version.
// 
// TPIE is distributed in the hope that it will be useful, but WITHOUT ANY
// WARRANTY; without even the implied warranty of MERCHANTABILITY or
// FITNESS FOR A PARTICULAR PURPOSE.  See the GNU Lesser General Public
// License for more details.
// 
// You should have received a copy of the GNU Lesser General Public License
// along with TPIE.  If not, see <http://www.gnu.org/licenses/>
#ifndef __TPIE_TPIE_H__
#define __TPIE_TPIE_H__

#include <tpie/config.h>
namespace tpie {

enum subsystem {
    MEMORY_MANAGER=1,
    DEFAULT_LOGGING=2,
    PROGRESS=4,
<<<<<<< HEAD
	PRIME=8,
    ALL=MEMORY_MANAGER | DEFAULT_LOGGING | PROGRESS | PRIME
=======
	PRIMEDB=8,
    ALL=MEMORY_MANAGER | DEFAULT_LOGGING | PROGRESS | PRIMEDB
>>>>>>> f71ae9e3
};

void tpie_init(int subsystems=ALL);
void tpie_finish(int subsystems=ALL);

} //namespace tpie

#endif //__TPIE_TPIE_H__<|MERGE_RESOLUTION|>--- conflicted
+++ resolved
@@ -26,13 +26,8 @@
     MEMORY_MANAGER=1,
     DEFAULT_LOGGING=2,
     PROGRESS=4,
-<<<<<<< HEAD
-	PRIME=8,
-    ALL=MEMORY_MANAGER | DEFAULT_LOGGING | PROGRESS | PRIME
-=======
 	PRIMEDB=8,
     ALL=MEMORY_MANAGER | DEFAULT_LOGGING | PROGRESS | PRIMEDB
->>>>>>> f71ae9e3
 };
 
 void tpie_init(int subsystems=ALL);
