// -*- mode: c++; tab-width: 4; indent-tabs-mode: t; eval: (progn (c-set-style "stroustrup") (c-set-offset 'innamespace 0)); -*-
// vi:set ts=4 sts=4 sw=4 noet :
// Copyright 2013, The TPIE development team
// 
// This file is part of TPIE.
// 
// TPIE is free software: you can redistribute it and/or modify it under
// the terms of the GNU Lesser General Public License as published by the
// Free Software Foundation, either version 3 of the License, or (at your
// option) any later version.
// 
// TPIE is distributed in the hope that it will be useful, but WITHOUT ANY
// WARRANTY; without even the implied warranty of MERCHANTABILITY or
// FITNESS FOR A PARTICULAR PURPOSE.  See the GNU Lesser General Public
// License for more details.
// 
// You should have received a copy of the GNU Lesser General Public License
// along with TPIE.  If not, see <http://www.gnu.org/licenses/>

#ifndef TPIE_STREAM_H
#define TPIE_STREAM_H

#include <tpie/stream_old.h>
#include <tpie/compressed/stream.h>

namespace tpie {

namespace ami {

template <typename T>
class stream {
public:
	typedef T item_type;

	stream(int compressionFlags=compression_none)
		: m_status(STREAM_STATUS_INVALID)
	{
		try {
			m_stream.open(m_temp, access_read_write,
						  0, access_sequential, compressionFlags);
		} catch (const stream_exception & e) {
			log_fatal() << "Open failed: " << e.what() << std::endl;
			return;
		}
		m_status = STREAM_STATUS_VALID;
	}

	stream(const std::string & fileName,
			stream_type st=READ_WRITE_STREAM,
			int compressionFlags=compression_none)
		: m_temp(fileName, true)
		, m_status(STREAM_STATUS_INVALID)
	{
		try {
			m_stream.open(m_temp, st == READ_STREAM ? access_read : access_read_write,
						  0, access_sequential, compressionFlags);
			if (st == APPEND_STREAM) m_stream.seek(0, file_stream_base::end);
		} catch (const stream_exception & e) {
			log_fatal() << "Open failed: " << e.what() << std::endl;
			return;
		}
		m_status = STREAM_STATUS_VALID;
	}

	err new_substream(stream_type /*st*/,
					  stream_offset_type /*sub_begin*/,
					  stream_offset_type /*sub_end*/,
					  stream<T> ** /*sub_stream*/)
	{
		return BTE_ERROR;
	}

	stream_status status() const {
		return m_status;
	}

	bool is_valid() const {
		return m_status == STREAM_STATUS_VALID;
	}

	bool operator!() const {
		return !is_valid();
	}

	err read_item(T **elt) {
		if (!m_stream.can_read())
		return END_OF_STREAM;

		*elt = &(const_cast<T &>(m_stream.read()));
		return NO_ERROR;
	}

	err write_item(const T &elt) {
		try {
<<<<<<< HEAD
			m_stream.open( m_temp );
		} catch(const stream_exception &e) {
			tpie::unused(e);
			TP_LOG_FATAL_ID("Open failed: " << e.what());
			return;
=======
			m_stream.write(elt);
		} catch (const stream_exception & e) {
			log_warning() << "write_item failed: " << e.what() << std::endl;
			return BTE_ERROR;
>>>>>>> d900c888
		}
		return NO_ERROR;
	}

	err read_array(T *mm_space, stream_offset_type *len) {
		size_type l=(size_t)*len;
		err e = read_array(mm_space, l);
		*len = l;
		return e;
	}

	err read_array(T *mm_space, memory_size_type & len) {
		size_type l = static_cast<size_type>(std::min(
			static_cast<stream_size_type>(len),
			static_cast<stream_size_type>(m_stream.size() - m_stream.offset())));
		m_stream.read(mm_space, mm_space+l);
		return (l == len)?NO_ERROR:END_OF_STREAM;
	}

	err write_array(const T *mm_space, memory_size_type len) {
		try {
<<<<<<< HEAD
			m_stream.open(m_temp, st==READ_STREAM ? access_read: access_read_write);
			if (st == APPEND_STREAM) m_stream.seek(0, file_stream_base::end);
		} catch(const stream_exception &e) {
			tpie::unused(e);
			TP_LOG_FATAL_ID("Open failed: " <<  e.what());
			return;
=======
			m_stream.write(mm_space, mm_space+len);
		} catch (const stream_exception & e) {
			log_warning() << "write_item failed: " << e.what() << std::endl;
			return BTE_ERROR;
>>>>>>> d900c888
		}
		return NO_ERROR;
	}

	stream_offset_type stream_len(void) const {
		return m_stream.size();
	}

	std::string name() const {
		return m_stream.path();
	}

	err seek(stream_offset_type offset) {
		try {
			m_stream.seek(offset);
		} catch(const stream_exception &e) {
			tpie::unused(e);
			TP_LOG_WARNING_ID("BTE error - seek failed: " << e.what());
			return BTE_ERROR;
		}
		return NO_ERROR;
	}

	stream_offset_type tell() const {
		return m_stream.offset();
	}

	err truncate(stream_offset_type offset) {
		try {
			m_stream.truncate(offset);
		} catch(const stream_exception & e) {
			tpie::unused(e);
			TP_LOG_WARNING_ID("BTE error - truncate failed: " << e.what());
			return BTE_ERROR;
		}
		return NO_ERROR;
	}

	err main_memory_usage(size_type *usage,
						  stream_usage usage_type) const
	{
		switch (usage_type) {
			case STREAM_USAGE_OVERHEAD:
				*usage = sizeof(*this) + file_stream<T>::memory_usage(0.0);
				return NO_ERROR;
			case STREAM_USAGE_CURRENT:
			case STREAM_USAGE_MAXIMUM:
			case STREAM_USAGE_SUBSTREAM:
				*usage =  memory_usage(1);
				return NO_ERROR;
			case STREAM_USAGE_BUFFER:
				*usage = file_stream<T>::memory_usage(block_factor())
					- file_stream<T>::memory_usage(0.0);
				return NO_ERROR;
		}
		return BTE_ERROR;
	}

	static memory_size_type memory_usage(memory_size_type count) {
		return count*(file_stream<T>::memory_usage() + sizeof(stream<T>));
	}

	size_t available_streams(void) {
		return available_files();
	}

	memory_size_type chunk_size(void) const {
		return get_block_size() / sizeof(T);
	}

	void persist(persistence p) {
		m_temp.set_persistent(p == PERSIST_PERSISTENT);
	}

	persistence persist() const {
		return m_temp.is_persistent() ? PERSIST_PERSISTENT : PERSIST_DELETE;
	}

	std::string& sprint() {
		static std::string buf;
		std::stringstream ss;
		ss << "STREAM " << name() <<  " " << static_cast<long>(stream_len());
		ss >> buf;
		return buf;
	}

	file_stream<T>& underlying_stream() {
		return m_stream;
	}

private:
	stream(const stream<T>& other);
	stream<T>& operator=(const stream<T>& other);

	temp_file m_temp;
	file_stream<T> m_stream;

	stream_status m_status;

	static inline float block_factor() {
#ifndef STREAM_UFS_BLOCK_FACTOR
		return 1.0;
#else
#   ifdef WIN32
		return static_cast<float>(STREAM_UFS_BLOCK_FACTOR)/32;
#   else
		return static_cast<float>(STREAM_UFS_BLOCK_FACTOR)/512;
#   endif
#endif
	}
};

} // namespace ami

} // namespace tpie

#endif // TPIE_STREAM_H<|MERGE_RESOLUTION|>--- conflicted
+++ resolved
@@ -92,18 +92,10 @@
 
 	err write_item(const T &elt) {
 		try {
-<<<<<<< HEAD
-			m_stream.open( m_temp );
-		} catch(const stream_exception &e) {
-			tpie::unused(e);
-			TP_LOG_FATAL_ID("Open failed: " << e.what());
-			return;
-=======
 			m_stream.write(elt);
 		} catch (const stream_exception & e) {
 			log_warning() << "write_item failed: " << e.what() << std::endl;
 			return BTE_ERROR;
->>>>>>> d900c888
 		}
 		return NO_ERROR;
 	}
@@ -125,19 +117,10 @@
 
 	err write_array(const T *mm_space, memory_size_type len) {
 		try {
-<<<<<<< HEAD
-			m_stream.open(m_temp, st==READ_STREAM ? access_read: access_read_write);
-			if (st == APPEND_STREAM) m_stream.seek(0, file_stream_base::end);
-		} catch(const stream_exception &e) {
-			tpie::unused(e);
-			TP_LOG_FATAL_ID("Open failed: " <<  e.what());
-			return;
-=======
 			m_stream.write(mm_space, mm_space+len);
 		} catch (const stream_exception & e) {
 			log_warning() << "write_item failed: " << e.what() << std::endl;
 			return BTE_ERROR;
->>>>>>> d900c888
 		}
 		return NO_ERROR;
 	}
@@ -154,7 +137,6 @@
 		try {
 			m_stream.seek(offset);
 		} catch(const stream_exception &e) {
-			tpie::unused(e);
 			TP_LOG_WARNING_ID("BTE error - seek failed: " << e.what());
 			return BTE_ERROR;
 		}
@@ -169,7 +151,6 @@
 		try {
 			m_stream.truncate(offset);
 		} catch(const stream_exception & e) {
-			tpie::unused(e);
 			TP_LOG_WARNING_ID("BTE error - truncate failed: " << e.what());
 			return BTE_ERROR;
 		}
